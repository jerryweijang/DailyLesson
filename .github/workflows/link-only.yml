name: Daily Lesson Link

on:
  # 每天台北 06:00（= UTC 22:00 前一日）
  schedule:
    - cron: '0 22 * * *'
  # 隨時手動啟動以測試
  workflow_dispatch:

jobs:
  generate-link:
    runs-on: ubuntu-latest
    steps:
      - uses: actions/checkout@v4
      - name: Fetch lesson titles
        id: fetch
        run: |
          url="https://www.learnmode.net/course/638520/content"
<<<<<<< HEAD
          # Use a User-Agent header so requests are less likely to be blocked
=======
<<<<<<< g2bt42-codex/update-lesson-fetching-logic
>>>>>>> 0c018bd6
          set -o pipefail
          tmp=$(mktemp)
          if ! curl -fsSL -A 'Mozilla/5.0' "$url" 2>"$tmp" | \
            grep -oE '【[0-9]+-[0-9]+】[^<]+' > lessons.txt
          then
            echo "scraping failed: curl=${PIPESTATUS[0]} grep=${PIPESTATUS[1]}"
            cat "$tmp"
            printf '%s\n' \
              '國文 第八課 記承天寺夜遊' \
              '國文 第九課 桃花源記' \
              '國文 第十課 木蘭詩' > lessons.txt
          fi
          rm -f "$tmp"
<<<<<<< HEAD
=======
=======
          curl -fsSL "$url" | grep -oE '【[0-9]+-[0-9]+】[^<]+' > lessons.txt
>>>>>>> main
>>>>>>> 0c018bd6
          echo 'LESSONS<<EOF' >> "$GITHUB_ENV"
          cat lessons.txt >> "$GITHUB_ENV"
          echo 'EOF' >> "$GITHUB_ENV"
      - name: Generate Perplexity lesson
        shell: bash
        run: |
          mapfile -t lessons <<< "$LESSONS"
          total=${#lessons[@]}
          # 以一年中的第幾天決定課文，讓每天都不同，每年循環
          day_of_year=$(TZ=Asia/Taipei date +%j)
          day_idx=$(( (10#$day_of_year - 1) % total ))
          title="${lessons[$day_idx]}"
          echo "import urllib.parse, sys; print(urllib.parse.quote(sys.argv[1]))" > encode.py
          prompt="請根據附檔的課文教學重點格式，提供一篇詳細的課文學習教材，內容盡可能的詳細，題目如下: ${title}"
          url_encoded=$(python3 encode.py "$prompt")
          link="https://www.perplexity.ai/search?q=${url_encoded}"
          out_dir="docs"
          out_file="${out_dir}/$(TZ=Asia/Taipei date +%F).html"
          mkdir -p "$out_dir"
          if response=$(curl -fsSL "$link"); then
            echo "$response" > "$out_file"
          else
            printf '<!DOCTYPE html>\n<html lang="zh-Hant">\n<head>\n<meta charset="utf-8">\n<meta http-equiv="refresh" content="0;url=%s">\n<title>跳轉中...</title>\n</head>\n<body>\n如果沒有自動跳轉，請點擊 <a href="%s">%s</a>\n</body>\n</html>\n' "$link" "$link" "$title" > "$out_file"
          fi
          echo "🔗 生成：$out_file → $link"
      - name: Commit and push to Pages
        env:
          GITHUB_TOKEN: ${{ secrets.GITHUB_TOKEN }}
        run: |
          git config user.name  github-actions
          git config user.email actions@github.com
          git add docs
          git commit -m "docs: add lesson link $(TZ=Asia/Taipei date +%F)" || echo "Nothing to commit"
          git push<|MERGE_RESOLUTION|>--- conflicted
+++ resolved
@@ -16,11 +16,9 @@
         id: fetch
         run: |
           url="https://www.learnmode.net/course/638520/content"
-<<<<<<< HEAD
+
           # Use a User-Agent header so requests are less likely to be blocked
-=======
-<<<<<<< g2bt42-codex/update-lesson-fetching-logic
->>>>>>> 0c018bd6
+
           set -o pipefail
           tmp=$(mktemp)
           if ! curl -fsSL -A 'Mozilla/5.0' "$url" 2>"$tmp" | \
@@ -34,12 +32,9 @@
               '國文 第十課 木蘭詩' > lessons.txt
           fi
           rm -f "$tmp"
-<<<<<<< HEAD
-=======
-=======
+
           curl -fsSL "$url" | grep -oE '【[0-9]+-[0-9]+】[^<]+' > lessons.txt
->>>>>>> main
->>>>>>> 0c018bd6
+
           echo 'LESSONS<<EOF' >> "$GITHUB_ENV"
           cat lessons.txt >> "$GITHUB_ENV"
           echo 'EOF' >> "$GITHUB_ENV"
